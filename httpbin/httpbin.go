--- conflicted
+++ resolved
@@ -55,16 +55,14 @@
 	// The app's http handler
 	handler http.Handler
 
-<<<<<<< HEAD
 	prefix string
 
 	index_html      []byte
 	forms_post_html []byte
 
 	specialCases map[int]*statusCase
-=======
+
 	excludeHeadersProcessor headersProcessorFunc
->>>>>>> b63a792f
 }
 
 // New creates a new HTTPBin instance
