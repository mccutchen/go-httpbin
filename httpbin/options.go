--- conflicted
+++ resolved
@@ -46,18 +46,18 @@
 	}
 }
 
-<<<<<<< HEAD
-// WithPrefix sets the path prefix
-func WithPrefix(p string) OptionFunc {
-	return func(h *HTTPBin) {
-		h.prefix = p
-=======
 // WithExcludeHeaders sets the headers to exclude in outgoing responses, to
 // prevent possible information leakage.
 func WithExcludeHeaders(excludeHeaders string) OptionFunc {
 	return func(h *HTTPBin) {
 		h.setExcludeHeaders(excludeHeaders)
->>>>>>> b63a792f
+	}
+}
+
+// WithPrefix sets the path prefix
+func WithPrefix(p string) OptionFunc {
+	return func(h *HTTPBin) {
+		h.prefix = p
 	}
 }
 
